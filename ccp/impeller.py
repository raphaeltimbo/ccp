--- conflicted
+++ resolved
@@ -438,9 +438,10 @@
         D=None,
         number_of_points=10,
         flow_units="m**3/s",
-        flow_units_head = None,
-        flow_units_power = None,
-        flow_units_eff = None,
+        flow_units_head=None,
+        flow_units_eff=None,
+        flow_units_power=None,
+        flow_units_pressure_ratio=None,
         head_units="J/kg",
         eff_units="dimensionless",
         pressure_ratio_units="dimensionless",
@@ -482,13 +483,19 @@
         flow_units : str
             Flow units used in the dict.
         flow_units_head: str
-            Flow units used in the dict for head curve.
+            Flow units used in the dict for head curves.
             Only needed when flow units for head curve differs from other curves.
+        flow_units_eff: str
+            Flow units used  in the dict for efficiency curves.
+            Only needed when flow units for efficiency curve differs from other curves.
         flow_units_power: str
-            Flow units used  in the dict for power curve.
+            Flow units used  in the dict for power curves.
             Only needed when flow units for power curve differs from other curves.
-        flow_units_eff: str
-            Flow units used  in the dict for efficiency curve.
+        flow_units_pressure_ratio: str
+            Flow units used  in the dict for pressure ratio curves.
+            Only needed when flow units for efficiency curve differs from other curves.
+        flow_units_disch_T: str
+            Flow units used  in the dict for discharge Temperature curves.
             Only needed when flow units for efficiency curve differs from other curves.
         head_units : str
             Head units used in the dict.
@@ -512,76 +519,19 @@
         if list(Q_(1, flow_units).dimensionality.keys())[0] == "[mass]":
             flow_type = "mass"
 
-        flow_type_head = "volumetric"
-        if list(Q_(1, flow_units_head).dimensionality.keys())[0] == "[mass]":
-            flow_type_head = "mass"
+        # flow_type_head = "volumetric"
+        # if list(Q_(1, flow_units_head).dimensionality.keys())[0] == "[mass]":
+        #     flow_type_head = "mass"
+        # if flow_type_head != flow_type:
+        #     if flow_type_head == "mass":
+        #         flow_head = [Q_(flow, flow_units_head) / suc.rho() for flow in head_curve["x"]]
+        #         head_curve["x"] = [flow.to(flow_units).m for flow in flow_head]
+        #     else:
+        #         flow_head = [Q_(flow, flow_units_head) * suc.rho() for flow in head_curve["x"]]
+        #         head_curve["x"] = [flow.to(flow_units).m for flow in flow_head]
 
         points = []
 
-<<<<<<< HEAD
-        for speed, head_curve in head_curves.items():
-            if flow_type_head != flow_type:
-                if flow_type_head == "mass":
-                    flow_head = [Q_(flow,flow_units_head)/suc.rho() for flow in head_curve["x"]]
-                    head_curve["x"] = [flow.to(flow_units).m for flow in flow_head]
-                else:
-                    flow_head = [Q_(flow,flow_units_head) * suc.rho() for flow in head_curve["x"]]
-                    head_curve["x"] = [flow.to(flow_units).m for flow in flow_head]
-
-            head_interpolated = interp1d(
-                head_curve["x"],
-                head_curve["y"],
-                kind=3,
-                fill_value="extrapolate",
-            )
-            head_spline = UnivariateSpline(
-                head_curve["x"],
-                head_curve["y"],
-            )
-            if eff_curves:
-                flow_type_eff = "volumetric"
-                if list(Q_(1, flow_units_eff).dimensionality.keys())[0] == "[mass]":
-                    flow_type_eff = "mass"
-                eff_curve = eff_curves[speed]
-                # check eff scale
-                if max(eff_curve["y"]) > 1:
-                    eff_curve["y"] = [i / 100 for i in eff_curve["y"]]
-
-                if flow_type_eff != flow_type:
-                    if flow_type_eff == "mass":
-                        flow_eff = [Q_(flow, flow_units_eff) / suc.rho() for flow in eff_curve["x"]]
-                        eff_curve["x"] = [flow.to(flow_units).m for flow in flow_eff]
-                    else:
-                        flow_eff = [Q_(flow, flow_units_eff) * suc.rho() for flow in eff_curve["x"]]
-                        eff_curve["x"] = [flow.to(flow_units).m for flow in flow_eff]
-                eff_interpolated = interp1d(
-                    eff_curve["x"],
-                    eff_curve["y"],
-                    kind=3,
-                    fill_value="extrapolate",
-                )
-                eff_spline = UnivariateSpline(
-                    eff_curve["x"],
-                    eff_curve["y"],
-                )
-            if power_curves:
-                flow_type_power = "volumetric"
-                if list(Q_(1, flow_units_power).dimensionality.keys())[0] == "[mass]":
-                    flow_type_power = "mass"
-                power_curve = power_curves[speed]
-
-                if flow_type_power != flow_type:
-                    if flow_type_power == "mass":
-                        flow_power = [Q_(flow, flow_units_power) / suc.rho() for flow in power_curve["x"]]
-                        power_curve["x"] = [flow.to(flow_units).m for flow in flow_power]
-                    else:
-                        flow_power = [Q_(flow, flow_units_power) * suc.rho() for flow in power_curve["x"]]
-                        power_curve["x"] = [flow.to(flow_units).m for flow in flow_power]
-
-                power_interpolated = interp1d(
-                    power_curve["x"],
-                    power_curve["y"],
-=======
         curves = {
             k.split("_")[0]: v
             for k, v in locals().items()
@@ -623,7 +573,6 @@
                 curves_interpolated["interp1d"][curve][speed] = interp1d(
                     curves[curve][speed]["x"],
                     curves[curve][speed]["y"],
->>>>>>> b47e2b6f
                     kind=3,
                     fill_value="extrapolate",
                 )
@@ -655,59 +604,6 @@
                         f"{curve.capitalize()} interpolation error in speed {speed} {speed_units}.\n"
                     )
 
-<<<<<<< HEAD
-            if head_interpolation_method == "UnivariateSpline":
-                head_interpolated = head_spline
-            if eff_curves:
-                if eff_interpolation_method == "UnivariateSpline":
-                    eff_interpolated = eff_spline
-            if power_curves:
-                if power_interpolation_method == "UnivariateSpline":
-                    power_interpolated = power_spline
-
-            points_head = head_interpolated(points_x)
-
-            if eff_curves:
-                points_eff = eff_interpolated(points_x)
-                args_list = [
-                    (
-                        suc,
-                        Q_(float(speed), speed_units),
-                        Q_(flow, flow_units),
-                        Q_(head, head_units),
-                        eff,
-                        b,
-                        D,
-                    )
-                    for flow, head, eff in zip(points_x, points_head, points_eff)
-                ]
-                with multiprocessing.Pool() as pool:
-                    if flow_type == "volumetric":
-                        points += pool.map(create_points_flow_v, args_list)
-                    else:
-                        points += pool.map(create_points_flow_m, args_list)
-
-            if power_curves:
-                points_power = power_interpolated(points_x)
-
-                args_list = [
-                    (
-                        suc,
-                        Q_(float(speed), speed_units),
-                        Q_(flow, flow_units),
-                        Q_(head, head_units),
-                        Q_(power, power_units),
-                        b,
-                        D,
-                    )
-                    for flow, head, power in zip(points_x, points_head, points_power)
-                ]
-                with multiprocessing.Pool() as pool:
-                    if flow_type == "volumetric":
-                        points += pool.map(create_points_flow_v_power, args_list)
-                    else:
-                        points += pool.map(create_points_flow_m_power, args_list)
-=======
             args_list = []
 
             for flow, param0, param1 in zip(
@@ -731,7 +627,6 @@
 
             with multiprocessing.Pool() as pool:
                 points += pool.map(create_points_parallel, args_list)
->>>>>>> b47e2b6f
 
         return cls(points)
 
@@ -863,9 +758,11 @@
         D=None,
         number_of_points=10,
         flow_units="m**3/s",
-        flow_units_head = None,
-        flow_units_power = None,
-        flow_units_eff = None,
+        flow_units_head=None,
+        flow_units_eff=None,
+        flow_units_power=None,
+        flow_units_pressure_ratio=None,
+        flow_units_disch_T=None,
         head_units="J/kg",
         power_units="W",
         pressure_ratio_units="dimensionless",
@@ -909,13 +806,19 @@
         flow_units : str
             Flow units used when extracting data with engauge.
         flow_units_head: str
-            Flow units used when extracting data with engauge for head curve.
+            Flow units used when extracting data with engauge for head curves.
             Only needed when flow units for head curve differs from other curves.
+       flow_units_eff: str
+            Flow units used when extracting data with engauge for efficiency curves.
+            Only needed when flow units for efficiency curve differs from other curves.
         flow_units_power: str
-            Flow units used when extracting data with engauge for power curve.
+            Flow units used when extracting data with engauge for power curves.
             Only needed when flow units for power curve differs from other curves.
-        flow_units_eff: str
-            Flow units used when extracting data with engauge for efficiency curve.
+        flow_units_pressure_ratio: str
+            Flow units used when extracting data with engauge for pressure ratio curves.
+            Only needed when flow units for power curve differs from other curves.
+        flow_units_disch_T: str
+            Flow units used when extracting data with engauge for discharge temperature curves.
             Only needed when flow units for efficiency curve differs from other curves.
         head_units : str
             Head units used when extracting data with engauge.
@@ -938,57 +841,12 @@
             Interpolation method from scipy. Can be interp1d or UnivariateSpline.
             Default is interp1d.
         """
-<<<<<<< HEAD
-        head_path = curve_path / (curve_name + "-head.csv")
-        eff_path = curve_path / (curve_name + "-eff.csv")
-        power_path = curve_path / (curve_name + "-power.csv")
-        if not flow_units_head:
-            flow_units_head = flow_units
-        head_curves = read_data_from_engauge_csv(head_path)
-        if eff_path.is_file():
-            eff_curves = read_data_from_engauge_csv(eff_path)
-            if not flow_units_eff:
-                flow_units_eff = flow_units
-            return cls.load_from_dict(
-                suc=suc,
-                b=b,
-                D=D,
-                head_curves=head_curves,
-                eff_curves=eff_curves,
-                number_of_points=number_of_points,
-                flow_units=flow_units,
-                flow_units_head=flow_units_head,
-                flow_units_eff=flow_units_eff,
-                head_units=head_units,
-                speed_units=speed_units,
-                head_interpolation_method=head_interpolation_method,
-                eff_interpolation_method=eff_interpolation_method,
-            )
-        if power_path.is_file():
-            power_curves = read_data_from_engauge_csv(power_path)
-            if not flow_units_power:
-                flow_units_power= flow_units
-            return cls.load_from_dict(
-                suc=suc,
-                b=b,
-                D=D,
-                head_curves=head_curves,
-                power_curves=power_curves,
-                number_of_points=number_of_points,
-                flow_units=flow_units,
-                flow_units_head=flow_units_head,
-                flow_units_power=flow_units_power,
-                head_units=head_units,
-                power_units=power_units,
-                speed_units=speed_units,
-                head_interpolation_method=head_interpolation_method,
-                power_interpolation_method=power_interpolation_method,
-            )
-=======
         curves_path_dict = {}
         for param in ["head", "eff", "power", "pressure_ratio", "disch_T"]:
             param_path = curve_path / (curve_name + f"-{param}.csv")
             if param_path.is_file():
+                if not locals()[f"flow_units_{param}"]:
+                    f"flow_units_{param}" = flow_units
                 curves_path_dict[f"{param}_curves"] = read_data_from_engauge_csv(
                     param_path
                 )
@@ -1000,6 +858,10 @@
             number_of_points=number_of_points,
             flow_units=flow_units,
             head_units=head_units,
+            flow_units_eff=flow_units_eff,
+            flow_units_power=flow_units_power,
+            flow_units_pressure_ratio=flow_units_pressure_ratio,
+            flow_units_disch_T=flow_units_disch_T,
             speed_units=speed_units,
             pressure_ratio_units=pressure_ratio_units,
             disch_T_units=disch_T_units,
@@ -1010,7 +872,6 @@
             disch_T_interpolation_method=disch_T_interpolation_method,
             **curves_path_dict,
         )
->>>>>>> b47e2b6f
 
     def save(self, file):
         """Save impeller to a toml file.
